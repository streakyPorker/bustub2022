--- conflicted
+++ resolved
@@ -52,10 +52,6 @@
       return *this;
     }
     Page *new_page = bpm_->FetchPage(leaf_->GetNextPageId());
-<<<<<<< HEAD
-    assert(new_page->GetPageId() == leaf_->GetNextPageId());
-=======
->>>>>>> 11779564
     if (new_page != nullptr) {
       new_page->RLatch();
       page_->RUnlatch();
